--- conflicted
+++ resolved
@@ -13,13 +13,8 @@
     runs-on: ubuntu-latest
     name: client lint
     steps:
-<<<<<<< HEAD
-    - uses: actions/checkout@v4
+    - uses: actions/checkout@v5
     - uses: actions/setup-node@v5
-=======
-    - uses: actions/checkout@v5
-    - uses: actions/setup-node@v4
->>>>>>> fdbbee55
       with:
         cache: 'npm'
         cache-dependency-path: package-lock.json
